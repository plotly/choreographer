--- conflicted
+++ resolved
@@ -461,10 +461,6 @@
             ):
                 target_id = json_response["targetId"]
                 new_tab = Tab(target_id, self)
-<<<<<<< HEAD
-                await new_tab.create_session()
-                self._add_tab(new_tab)
-=======
                 try:
                     await new_tab.create_session()
                 except DevtoolsProtocolError as e:
@@ -477,8 +473,7 @@
                         continue
                     else:
                         raise e
-                self.add_tab(new_tab)
->>>>>>> 99070fcd
+                self._add_tab(new_tab)
                 if self.debug:
                     print(f"The target {target_id} was added", file=sys.stderr)
 
