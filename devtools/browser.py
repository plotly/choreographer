import platform
import os
import sys
import subprocess
import tempfile
import warnings
import json
import asyncio
from threading import Thread
from collections import OrderedDict

from .pipe import Pipe
from .protocol import Protocol
from .target import Target
from .session import Session
from .tab import Tab
from .system import which_browser

from .pipe import PipeClosedError

class UnhandledMessageWarning(UserWarning):
    pass

default_path = which_browser() # probably handle this better

class Browser(Target):

    def _check_loop(self):
        if self.loop and isinstance(self.loop, asyncio.SelectorEventLoop):
            # I think using set_event_loop_policy is too invasive (is system wide)
            # and may not work in situations where a framework manually set SEL
            self.loop_hack = True

    def __init__(
        self,
        path=None,
        headless=True,
        loop=None,
        executor=None,
        debug=False,
        debug_browser=None,
    ):
        # Configuration
        self.headless = headless
        self.debug = debug
        self.loop_hack = False # subprocess needs weird stuff w/ SelectorEventLoop

        # Set up stderr
        if not debug_browser:  # false o None
            stderr = subprocess.DEVNULL
        elif debug_browser is True:
            stderr = None
        else:
            stderr = debug
        self._stderr = stderr

        # Set up temp dir
        if platform.system() != "Windows":
            self.temp_dir = tempfile.TemporaryDirectory()
        else:
            self.temp_dir = tempfile.TemporaryDirectory(
                delete=False, ignore_cleanup_errors=True
            )
        self.temp_name = str(self.temp_dir.name)

        # Set up process env
        new_env = os.environ.copy()

        if not path:
            path = os.environ.get("BROWSER_PATH", None)
        if not path:
            path = default_path
        if path:
            new_env["BROWSER_PATH"] = path

        new_env["USER_DATA_DIR"] = self.temp_name

        if headless:
            new_env["HEADLESS"] = "--headless"  # unset if false

        self._env = new_env


        # Defaults for loop
        if loop is None:
            try:
                loop = asyncio.get_running_loop()
            except Exception:
                loop = False
        self.loop = loop
        self._check_loop()

        # State
        if self.loop:
            self.futures = {}
        self.executor = executor

        self.tabs = OrderedDict()

        # Compose Resources
        self.pipe = Pipe(debug=debug)
        self.protocol = Protocol(debug=debug)

        # Initializing
        super().__init__("0", self)  # NOTE: 0 can't really be used externally
        self.add_session(Session(self, ""))

        if not self.loop:
            self._open()

<<<<<<< HEAD
    async def _check_session(self, response):
        target_id = response['params']['targetId'] # this is already gone by now, probably
=======
    async def _checkSession(self, response):
>>>>>>> f2a97cfc
        session_id = response['params']['sessionId']
        del self.protocol.sessions[session_id]
        # we need to remove this from protocol

    # somewhat out of order, __aenter__ is for use with `async with Browser()`
    # it is basically 99% of __await__, which is for use with `browser = await Browser()`
    # so we just use one inside the other
    def __aenter__(self):
        if self.loop is True:
            self.loop = asyncio.get_running_loop()
            self._check_loop()
        self.future_self = self.loop.create_future()
        self.loop.create_task(self._open_async())
        self.browser.subscribe("Target.detachedFromTarget", self._check_session, repeating=True)
        self.run_read_loop()
        return self.future_self

    # await is basically the second part of __init__() if the user uses
    # await Browser(), which if they are using a loop, they need to.
    def __await__(self):
        return self.__aenter__().__await__()


    def _open(self):
        stderr = self._stderr
        env = self._env
        if platform.system() != "Windows":
            self.subprocess = subprocess.Popen(
                [
                    sys.executable,
                    os.path.join(
                        os.path.dirname(os.path.realpath(__file__)), "chrome_wrapper.py"
                    ),
                ],
                close_fds=True,
                stdin=self.pipe.read_to_chromium,
                stdout=self.pipe.write_from_chromium,
                stderr=stderr,
                env=env,
            )
        else:
            from .chrome_wrapper import open_browser
            self.subprocess = open_browser(to_chromium=self.pipe.read_to_chromium,
                                                   from_chromium=self.pipe.write_from_chromium,
                                                   stderr=stderr,
                                                   env=env,
                                                   loop_hack=self.loop_hack)


    async def _open_async(self):
        stderr = self._stderr
        env = self._env
        if platform.system() != "Windows":
            self.subprocess = await asyncio.create_subprocess_exec(
                sys.executable,
                os.path.join(
                    os.path.dirname(os.path.realpath(__file__)), "chrome_wrapper.py"
                ),
                stdin=self.pipe.read_to_chromium,
                stdout=self.pipe.write_from_chromium,
                stderr=stderr,
                close_fds=True,
                env=env,
            )
        else:
            from .chrome_wrapper import open_browser
            self.subprocess = await open_browser(to_chromium=self.pipe.read_to_chromium,
                                                   from_chromium=self.pipe.write_from_chromium,
                                                   stderr=stderr,
                                                   env=env,
                                                   loop=True,
                                                   loop_hack=self.loop_hack)
        await self.populate_targets()
        self.future_self.set_result(self)

    # Closers: close() calls sync or async, both call finish_close

    def finish_close(self):

        try:
            self.temp_dir.cleanup()
        except Exception as e:
            print(str(e))

        # windows doesn't like python's default cleanup
        if platform.system() == "Windows":
            import stat
            import shutil

            def remove_readonly(func, path, excinfo):
                os.chmod(path, stat.S_IWUSR)
                func(path)

            try:
                shutil.rmtree(self.temp_dir.name, onexc=remove_readonly)
                del self.temp_dir
            except FileNotFoundError:
                pass # it worked!
            except PermissionError:
                warnings.warn(
                    "The temporary directory could not be deleted, due to permission error, execution will continue."
                )
            except Exception as e:
                warnings.warn(
                        f"The temporary directory could not be deleted, execution will continue. {type(e)}: {e}"
                )

    def sync_process_close(self):
        self.send_command("Browser.close")
        try:
            self.subprocess.wait(3)
            self.pipe.close()
            return
        except Exception:
            pass
        self.pipe.close()
        if platform.system() == "Windows":
            if self.subprocess.poll() is None:
                subprocess.call(
                    ["taskkill", "/F", "/T", "/PID", str(self.subprocess.pid)]
                )  # TODO probably needs to be silenced
                try:
                    self.subprocess.wait(2)
                    return
                except Exception:
                    pass
            else:
                return
        self.subprocess.terminate()
        try:
            self.subprocess.wait(2)
            return
        except Exception:
            pass
        self.subprocess.kill()


    async def async_process_close(self):
        await self.send_command("Browser.close")
        waiter = self.subprocess.wait()
        try:
            await asyncio.wait_for(waiter, 3)
            self.finish_close()
            self.pipe.close()
            return
        except Exception:
            pass
        self.pipe.close()
        if platform.system() == "Windows":
            waiter = self.subprocess.wait()
            try:
                await asyncio.wait_for(waiter, 1)
                self.finish_close()
                return
            except Exception:
                pass
            # need try
            subprocess.call(
                ["taskkill", "/F", "/T", "/PID", str(self.subprocess.pid)]
            )  # TODO probably needs to be silenced
            waiter = self.subprocess.wait()
            try:
                await asyncio.wait_for(waiter, 2)
                self.finish_close()
                return
            except Exception:
                pass
        self.subprocess.terminate()
        waiter = self.subprocess.wait()
        try:
            await asyncio.wait_for(waiter, 2)
            self.finish_close()
            return
        except Exception:
            pass
        self.subprocess.kill()

    def close(self):
        def verify_tempfile(tempfile):
            deleted_temp = os.path.isfile(tempfile)
            print(f"Tempfile exist: {deleted_temp}")
        if self.loop:
            if not len(self.tabs):
                verify_tempfile(self.temp_name)
                self.pipe.close()
                self.finish_close()
                future = self.loop.create_future()
                future.set_result(None)
                verify_tempfile(self.temp_name)
                return future
            else:
                verify_tempfile(self.temp_name)
                task_close = asyncio.create_task(self.async_process_close())
                verify_tempfile(self.temp_name)
                return task_close
            
        else:
            verify_tempfile(self.temp_name)
            if self.subprocess.poll() is None:
                self.sync_process_close()
                # I'd say race condition but the user needs to take care of it
            self.finish_close()
            verify_tempfile(self.temp_name)
    # These are effectively stubs to allow use with with

    def __enter__(self):
        return self

    def __exit__(self, type, value, traceback):
        self.close()

    async def __aexit__(self, type, value, traceback):
        await self.close()

    # Basic syncronous functions

    def add_tab(self, tab):
        if not isinstance(tab, Tab):
            raise TypeError("tab must be an object of class Tab")
        self.tabs[tab.target_id] = tab

    def remove_tab(self, target_id):
        if isinstance(target_id, Tab):
            target_id = target_id.target_id
        del self.tabs[target_id]

    def get_tab(self):
        if self.tabs.values():
            return list(self.tabs.values())[0]

    # Better functions that require asyncronous

    async def create_tab(self, url="", width=None, height=None):
        if not self.loop:
            raise RuntimeError(
                "There is no eventloop, or was not passed to browser. Cannot use async methods"
            )
        if self.headless and (width or height):
            warnings.warn(
                "Width and height only work for headless chrome mode, they will be ignored."
            )
            width = None
            height = None
        params = dict(url=url)
        if width:
            params["width"] = width
        if height:
            params["height"] = height

        response = await self.browser.send_command("Target.createTarget", params=params)
        if "error" in response:
            raise RuntimeError("Could not create tab") from Exception(response["error"])
        target_id = response["result"]["targetId"]
        new_tab = Tab(target_id, self)
        self.add_tab(new_tab)
        await new_tab.create_session()
        return new_tab

    async def close_tab(self, target_id):
        if not self.loop:
            raise RuntimeError(
                "There is no eventloop, or was not passed to browser. Cannot use async methods"
            )
        if isinstance(target_id, Target):
            target_id = target_id.target_id
        # NOTE: we don't need to manually remove sessions because
        # sessions are intrinisically handled by events
        response = await self.send_command(
            command="Target.closeTarget",
            params={"targetId": target_id},
        )
        self.remove_tab(target_id)
        if "error" in response:
            raise RuntimeError("Could not close tab") from Exception(response["error"])
        return response

    async def create_session(self):
        if not self.browser.loop:
            raise RuntimeError(
                "There is no eventloop, or was not passed to browser. Cannot use async methods"
            )
        warnings.warn(
            "Creating new sessions on Browser() only works with some versions of Chrome, it is experimental."
        )
        response = await self.browser.send_command("Target.attachToBrowserTarget")
        if "error" in response:
            raise RuntimeError("Could not create session") from Exception(
                response["error"]
            )
        session_id = response["result"]["sessionId"]
        new_session = Session(self, session_id)
        self.add_session(new_session)
        return new_session

    async def populate_targets(self):
        if not self.browser.loop:
            warnings.warn("This method requires use of an event loop (asyncio).")
        response = await self.browser.send_command("Target.getTargets")
        if "error" in response:
            raise RuntimeError("Could not get targets") from Exception(
                response["error"]
            )

        for json_response in response["result"]["targetInfos"]:
            if (
                json_response["type"] == "page"
                and json_response["targetId"] not in self.tabs
            ):
                target_id = json_response["targetId"]
                new_tab = Tab(target_id, self)
                await new_tab.create_session()
                self.add_tab(new_tab)
                if self.debug:
                    print(f"The target {target_id} was added", file=sys.stderr)

    # Output Helper for Debugging

    def run_output_thread(self, debug=None):
        if self.loop:
            raise ValueError("You must use this method without loop in the Browser")
        if not debug:
            debug = self.debug

        def run_print(debug):
            if debug: print("Starting run_print loop", file=sys.stderr)
            while True:
                try:
                    responses = self.pipe.read_jsons(debug=debug)
                    for response in responses:
                        print(json.dumps(response, indent=4))
                except PipeClosedError:
                    if self.debug:
                        print("PipeClosedError caught", file=sys.stderr)
                    break

        Thread(target=run_print, args=(debug,)).start()

    def run_read_loop(self):
        async def read_loop():
            try:
                responses = await self.loop.run_in_executor(
                    self.executor, self.pipe.read_jsons, True, self.debug
                )
                for response in responses:
                    error = self.protocol.get_error(response)
                    key = self.protocol.calculate_key(response)
                    if not self.protocol.has_id(response) and error:
                        raise RuntimeError(error)
                    elif self.protocol.is_event(response):
                        session_id = (
                            response["sessionId"] if "sessionId" in response else ""
                        )
                        session = self.protocol.sessions[session_id]
                        subscriptions = session.subscriptions
                        subscriptions_futures = session.subscriptions_futures
                        for sub_key in list(subscriptions):
                            similar_strings = sub_key.endswith("*") and response[
                                "method"
                            ].startswith(sub_key[:-1])
                            equals_method = response["method"] == sub_key
                            if self.debug:
                                print(f"Checking subscription key: {sub_key} against event method {response['method']}", file=sys.stderr)
                            if similar_strings or equals_method:
                                self.loop.create_task(
                                    subscriptions[sub_key][0](response)
                                )
                                if not subscriptions[sub_key][1]: # if not repeating
                                    self.protocol.sessions[session_id].unsubscribe(sub_key)

                        for sub_key, futures in list(subscriptions_futures.items()):
                            similar_strings = sub_key.endswith("*") and response["method"].startswith(sub_key[:-1])
                            equals_method = response["method"] == sub_key
                            if self.debug:
                                print(f"Checking subscription key: {sub_key} against event method {response['method']}", file=sys.stderr)
                            if similar_strings or equals_method:
                                for future in futures:
                                    if self.debug:
                                        print(f"Processing future {id(future)}", file=sys.stderr)
                                    future.set_result(response)
                                    if self.debug:
                                        print(f"Future resolved with response {future}", file=sys.stderr)
                                del session.subscriptions_futures[sub_key]

                                
                    elif key:
                        future = None
                        if key in self.futures:
                            if self.debug:
                                print(
                                    f"run_read_loop() found future foor key {key}"
                                )
                            future = self.futures.pop(key)
                        else:
                            raise RuntimeError(f"Couldn't find a future for key: {key}")
                        if error:
                            future.set_result(response)
                        else:
                            future.set_result(response)
                    else:
                        warnings.warn(f"Unhandled message type:{str(response)}", UnhandledMessageWarning)
            except PipeClosedError:
                if self.debug:
                    print("PipeClosedError caught", file=sys.stderr)
                return
            self.loop.create_task(read_loop())

        self.loop.create_task(read_loop())

    def write_json(self, obj):
        self.protocol.verify_json(obj)
        key = self.protocol.calculate_key(obj)
        if self.loop:
            future = self.loop.create_future()
            self.futures[key] = future
            self.loop.run_in_executor(
                self.executor, self.pipe.write_json, obj
            )  # ignore result
            return future
        else:
            self.pipe.write_json(obj)
            return key
<|MERGE_RESOLUTION|>--- conflicted
+++ resolved
@@ -108,12 +108,7 @@
         if not self.loop:
             self._open()
 
-<<<<<<< HEAD
-    async def _check_session(self, response):
-        target_id = response['params']['targetId'] # this is already gone by now, probably
-=======
     async def _checkSession(self, response):
->>>>>>> f2a97cfc
         session_id = response['params']['sessionId']
         del self.protocol.sessions[session_id]
         # we need to remove this from protocol
@@ -309,7 +304,7 @@
                 task_close = asyncio.create_task(self.async_process_close())
                 verify_tempfile(self.temp_name)
                 return task_close
-            
+
         else:
             verify_tempfile(self.temp_name)
             if self.subprocess.poll() is None:
@@ -497,7 +492,7 @@
                                         print(f"Future resolved with response {future}", file=sys.stderr)
                                 del session.subscriptions_futures[sub_key]
 
-                                
+
                     elif key:
                         future = None
                         if key in self.futures:
