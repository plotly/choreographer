<<<<<<< HEAD
from .pipe import Pipe
from .protocol import Protocol
from .pipe import PipeClosedError
from threading import Thread
=======
>>>>>>> 4570a0b5
import platform
import os
import sys
import subprocess
import tempfile
import warnings
<<<<<<< HEAD
import json
=======
from collections import OrderedDict

from .pipe import Pipe
from .protocol import Protocol
from .target import Target
from .session import Session
from .tab import Tab

>>>>>>> 4570a0b5

from .system import which_browser

default_path = which_browser()


class Browser(Target):
    def __init__(self, path=default_path, headless=True, debug=False, debug_browser=None):
        if path is None:
            raise ValueError("You must specify a path")

        self.pipe = Pipe(debug=debug)
        self.protocol = Protocol(self.pipe)
        super().__init__("0", self.protocol) # TODO not sure about target id "0"
        self.add_session(Session(self, ""))

        if platform.system() != "Windows":
            self.temp_dir = tempfile.TemporaryDirectory()
        else:
            self.temp_dir = tempfile.TemporaryDirectory(
                delete=False, ignore_cleanup_errors=True
            )

        if not debug_browser:  # false o None
            stderr = subprocess.DEVNULL
        elif debug_browser is True:
            stderr = None
        else:
            stderr = debug

        new_env = os.environ.copy()
        new_env["CHROMIUM_PATH"] = str(path)
        new_env["USER_DATA_DIR"] = str(self.temp_dir.name)
        if headless:
            new_env["HEADLESS"] = "--headless" # unset if false

        win_only = {}
        if platform.system() == "Windows":
            win_only = {"creationflags": subprocess.CREATE_NEW_PROCESS_GROUP}

        proc = subprocess.Popen(
            [
                sys.executable,
                os.path.join(
                    os.path.dirname(os.path.realpath(__file__)), "chrome_wrapper.py"
                ),
            ],
            close_fds=True,
            stdin=self.pipe.read_to_chromium,
            stdout=self.pipe.write_from_chromium,
            stderr=stderr,
            env=new_env,
            **win_only,
        )
        self.subprocess = proc
        self.tabs = OrderedDict()

    def __enter__(self):
        return self

    def __exit__(self, type, value, traceback):
        self.close()

    def close(self):
        if platform.system() == "Windows":
            # maybe we don't need chrome_wrapper for windows because of how handles are needed
            # if we're not chaining process, this might not be necessary
            # otherwise, win behaves strangely in the face of signals, so call a command to kill the process instead
            # NB: chrome accepts being killed like this because it knows windows is a nightmare
            subprocess.call(
                ["taskkill", "/F", "/T", "/PID", str(self.subprocess.pid)]
            )  # this output should be handled better by where there is debug
            self.subprocess.wait(2)
        self.subprocess.terminate()
        self.subprocess.wait(2)
        self.subprocess.kill()
        try:
            self.temp_dir.cleanup()
        except Exception as e: # TODO- handle specific errors
            print(str(e))

        # windows doesn't like python's default cleanup
        if platform.system() == "Windows":
            import stat
            import shutil
            def remove_readonly(func, path, excinfo):
                os.chmod(path, stat.S_IWUSR)
                func(path)

            try:
                shutil.rmtree(self.temp_dir.name, onexc=remove_readonly)
                del self.temp_dir
            except PermissionError:
                warnings.warn(
                        "The temporary directory could not be deleted, but execution will continue."
                        )
            except Exception:
                warnings.warn(
                        "The temporary directory could not be deleted, but execution will continue."
                        )
<<<<<<< HEAD

    def send_command(self, command, params=None, session_id=""):
        return self.protocol.send_command(self, command, params, session_id)

    def run_output_thread(self, debug=False):
        print("Start run_output_thread() to improve debugging".center(6, "-"))

        def run_print(debug):
            while True:
                try:
                    json_list = self.pipe.read_jsons(debug=debug)
                    if json_list:
                        for json_ in json_list:
                            print(json.dumps(json_, indent=4))
                except PipeClosedError:
                    print("Pipe closed".center(10, "-"))
                    break

        thread_print = Thread(target=run_print, args=(debug,))
        thread_print.start()
=======
    def add_tab(self, tab):
        if not isinstance(tab, Tab):
            raise TypeError("tab must be an object of class Tab")
        self.sessions[tab.target_id] = tab

    def remove_session(self, target_id):
        if isinstance(target_id, Tab):
            target_id = target_id.target_id
        del self.sessions[target_id]
>>>>>>> 4570a0b5
<|MERGE_RESOLUTION|>--- conflicted
+++ resolved
@@ -1,20 +1,12 @@
-<<<<<<< HEAD
-from .pipe import Pipe
-from .protocol import Protocol
-from .pipe import PipeClosedError
-from threading import Thread
-=======
->>>>>>> 4570a0b5
 import platform
 import os
 import sys
 import subprocess
 import tempfile
 import warnings
-<<<<<<< HEAD
-import json
-=======
 from collections import OrderedDict
+from .pipe import PipeClosedError
+from threading import Thread
 
 from .pipe import Pipe
 from .protocol import Protocol
@@ -22,7 +14,7 @@
 from .session import Session
 from .tab import Tab
 
->>>>>>> 4570a0b5
+import json
 
 from .system import which_browser
 
@@ -123,10 +115,16 @@
                 warnings.warn(
                         "The temporary directory could not be deleted, but execution will continue."
                         )
-<<<<<<< HEAD
+    def add_tab(self, tab):
+        if not isinstance(tab, Tab):
+            raise TypeError("tab must be an object of class Tab")
+        self.sessions[tab.target_id] = tab
 
-    def send_command(self, command, params=None, session_id=""):
-        return self.protocol.send_command(self, command, params, session_id)
+    def remove_session(self, target_id):
+        if isinstance(target_id, Tab):
+            target_id = target_id.target_id
+        del self.sessions[target_id]
+
 
     def run_output_thread(self, debug=False):
         print("Start run_output_thread() to improve debugging".center(6, "-"))
@@ -143,15 +141,4 @@
                     break
 
         thread_print = Thread(target=run_print, args=(debug,))
-        thread_print.start()
-=======
-    def add_tab(self, tab):
-        if not isinstance(tab, Tab):
-            raise TypeError("tab must be an object of class Tab")
-        self.sessions[tab.target_id] = tab
-
-    def remove_session(self, target_id):
-        if isinstance(target_id, Tab):
-            target_id = target_id.target_id
-        del self.sessions[target_id]
->>>>>>> 4570a0b5
+        thread_print.start()