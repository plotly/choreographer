--- conflicted
+++ resolved
@@ -54,14 +54,10 @@
         if debug:
             print(f"read_jsons ({'blocking' if blocking else 'not blocking'}):", file=sys.stderr)
         jsons = []
-<<<<<<< HEAD
         try:
-            os.set_blocking(self.read_from_chromium, blocking)
+            if with_block: os.set_blocking(self.read_from_chromium, blocking)
         except OSError as e:
             raise PipeClosedError() from e
-=======
-        if with_block: os.set_blocking(self.read_from_chromium, blocking)
->>>>>>> 24ef55c5
         try:
             raw_buffer = os.read(
                 self.read_from_chromium, 10000
@@ -98,7 +94,7 @@
 
     def _unblock_fd(self, fd):
         try:
-            os.set_blocking(fd, False)
+            if with_block: os.set_blocking(fd, False)
         except BaseException as e:
             if self.debug:
                 print(f"Expected error unblocking {str(fd)}: {str(e)}", file=sys.stderr)
@@ -120,7 +116,6 @@
 
     def close(self):
         if platform.system() == "Windows":
-<<<<<<< HEAD
             self._fake_bye()
         self._unblock_fd(self.write_from_chromium)
         self._unblock_fd(self.read_from_chromium)
@@ -129,15 +124,4 @@
         self._close_fd(self.write_to_chromium)
         self._close_fd(self.read_from_chromium)
         self._close_fd(self.write_from_chromium)
-        self._close_fd(self.read_to_chromium)
-=======
-            try:
-                if with_block: os.set_blocking(self.write_from_chromium, False)
-                os.write(self.write_from_chromium, b'{bye}\n')
-            except Exception:
-                pass
-        os.close(self.write_to_chromium)
-        os.close(self.read_from_chromium)
-        os.close(self.write_from_chromium)
-        os.close(self.read_to_chromium)
->>>>>>> 24ef55c5
+        self._close_fd(self.read_to_chromium)