TARGET_NOT_FOUND = -32602


class DevtoolsProtocolError(Exception):
    def __init__(self, response):
        super().__init__(response)
        self.code = response["error"]["code"]
        self.message = response["error"]["message"]


<<<<<<< HEAD
class MessageTypeError(TypeError):
    def __init__(self, key, value, expected_type):
        super().__init__(
            f"Message with key {key} must have type {expected_type}, not {type(value)}."
        )


class MissingKeyError(ValueError):
    def __init__(self, key, obj):
        super().__init__(
            f"Message missing required key/s {key}. Message received: {obj}"
        )
=======
class ExperimentalFeatureWarning(UserWarning):
    pass
>>>>>>> aa4d5a0d


class Protocol:
    def __init__(self, debug=False):
        # Stored Resources

        # Configuration
        self.debug = debug

        # State
        self.sessions = {}

    def calculate_key(self, response):
        session_id = response["sessionId"] if "sessionId" in response else ""
        message_id = response["id"] if "id" in response else None
        if message_id is None:
            return None
        return (session_id, message_id)

    def verify_json(self, obj):
        n_keys = 0
        required_keys = {"id": int, "method": str}
        for key, type_key in required_keys.items():
            if key not in obj:
                raise MissingKeyError(key, obj)
            if not isinstance(obj[key], type_key):
                raise MessageTypeError(key, type(obj[key]), type_key)
        n_keys += 2

        if "params" in obj:
            n_keys += 1
        if "sessionId" in obj:
            n_keys += 1

        if len(obj.keys()) != n_keys:
            raise RuntimeError(
                "Message objects must have id and method keys, and may have params and sessionId keys."
            )

    def match_key(self, response, key):
        session_id, message_id = key
        if "session_id" not in response and session_id == "":
            pass
        elif "session_id" in response and response["session_id"] == session_id:
            pass
        else:
            return False

        if "id" in response and str(response["id"]) == str(message_id):
            pass
        else:
            return False
        return True

    def has_id(self, response):
        return "id" in response

    def get_target_id(self, response):
        if "result" in response and "targetId" in response["result"]:
            return response["result"]["targetId"]
        else:
            return None

    def get_session_id(self, response):
        if "result" in response and "sessionId" in response["result"]:
            return response["result"]["sessionId"]
        else:
            return None

    def get_error(self, response):
        if "error" in response:
            return response["error"]
        else:
            return None

    def is_event(self, response):
        required_keys = {"method", "params"}
        if required_keys <= response.keys() and "id" not in response:
            return True
        return False<|MERGE_RESOLUTION|>--- conflicted
+++ resolved
@@ -8,7 +8,7 @@
         self.message = response["error"]["message"]
 
 
-<<<<<<< HEAD
+
 class MessageTypeError(TypeError):
     def __init__(self, key, value, expected_type):
         super().__init__(
@@ -21,10 +21,10 @@
         super().__init__(
             f"Message missing required key/s {key}. Message received: {obj}"
         )
-=======
+
 class ExperimentalFeatureWarning(UserWarning):
     pass
->>>>>>> aa4d5a0d
+
 
 
 class Protocol:
