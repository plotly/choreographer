--- conflicted
+++ resolved
@@ -62,12 +62,8 @@
 
 @pytest_asyncio.fixture(scope="function", loop_scope="function")
 async def browser_verbose():
-<<<<<<< HEAD
-    browser = await choreo.Browser(debug=True, debug_browser=None)
-=======
     browser = await choreo.Browser(debug=True, debug_browser=True)
     temp_dir = browser._temp_dir_name
->>>>>>> 315e657b
     yield browser
     await browser.close()
     if os.path.exists(temp_dir):
