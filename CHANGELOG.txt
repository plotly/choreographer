<<<<<<< HEAD
v1.2.1
- Use custom threadpool for functions that could be running during shutdown:
  Python's stdlib threadpool isn't available during interpreter shutdown, nor
  `atexit`- so they cannot be started or shutdown during `atexit`, or relied
  upon at all. We use a custom threadpool during `Browser.close()` so that it
  can be leveraged during atexit, and now we use it during `Browser.open()`
  since certain use patterns have that function running during shutdown.
=======
- Remove site directory
- Improve error messaging
- Organize functions internally
- Improve choreo_diagnose
- Add Roadmap
- Bump logistro dependency
>>>>>>> 4a2ee4f5
v1.2.0
- Delete zipfile after downloading
- Upgrade logistro to reduce sideeffects
- Look for several chromium variants in all OSes by default
- Replace ThreadpoolExecutor w/ manually managed pool, allowing use of
  `.close()` within `atexit`.
v1.1.2
- Appease stricter typer
- Add lock to mark channel open and is_ready function that checks open and close
v1.1.1
- Fix bad module access
v1.1.0
v1.1.0rc1
- Force custom json encoder to use stdlib json pkg
v1.1.0rc0
- Add option to register a custom json encoder
v1.0.10
- Simple typing fixes
v1.0.9
- Serializer now accepts unsigned ints
- Serializer better differentiates between pd/xr
v1.0.8
- Lower default logging verbosity
v1.0.7
- Revert ldd strategy to one of docs instead of injecting deps
- Moved some verbose logging to DEBUG2 from debug
- Make default download path public
v1.0.6
- Package in chromium deps and use them if ldd shows they're needed
- Add env var LDD_FAIL and flag --ldd_fail to always fail if deps needed
- Add env var FORCED_PACKAGED_DEPS and flag --forced-packaged-deps to do as read
- Fix some API bugs in choreo_diagnose
v1.0.5
- Add Browser.is_isolated() returning if /tmp is sandboxed
v1.0.4
- Fix to fetch latest known chrome version, not latest version
v1.0.3
- Fix syntax to make compatible with python 3.8
- Remove lots of CLI commands
- Improve logging
v1.0.2
- no changes, noop
v1.0.1
- Bugfix: Check for future cancellation before setting, improves error handling.
- Improve error messages and add some type checking for user experience
v1.0.0
- Increase wait for checking regular close
- Decrease freeze for manual bad-close cleanup
- Squash race condition
- Improve parallelization by disabling site-per-process
- Add option for whole new window with create_tab
- General logging improvements<|MERGE_RESOLUTION|>--- conflicted
+++ resolved
@@ -1,4 +1,3 @@
-<<<<<<< HEAD
 v1.2.1
 - Use custom threadpool for functions that could be running during shutdown:
   Python's stdlib threadpool isn't available during interpreter shutdown, nor
@@ -6,14 +5,12 @@
   upon at all. We use a custom threadpool during `Browser.close()` so that it
   can be leveraged during atexit, and now we use it during `Browser.open()`
   since certain use patterns have that function running during shutdown.
-=======
 - Remove site directory
 - Improve error messaging
 - Organize functions internally
 - Improve choreo_diagnose
 - Add Roadmap
 - Bump logistro dependency
->>>>>>> 4a2ee4f5
 v1.2.0
 - Delete zipfile after downloading
 - Upgrade logistro to reduce sideeffects
