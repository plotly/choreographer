--- conflicted
+++ resolved
@@ -12,18 +12,10 @@
         run:  ls && pip install .[dev] numpy
       - name: diagnostic
         run:  dtdoctor
-<<<<<<< HEAD
+        timeout-minutes: 1
       - name: test
         run:  pytest
-=======
         timeout-minutes: 1
-      - name: test1
-        run:  pytest
-        timeout-minutes: 1
-      - name: test2
-        run:  python app/test1.py
-        timeout-minutes: 1
->>>>>>> c7d81fd8
   test-windows:
     runs-on: windows-latest
     steps:
@@ -35,18 +27,10 @@
         run:  pip install .[dev] numpy
       - name: diagnostic
         run:  dtdoctor
-<<<<<<< HEAD
+        timeout-minutes: 1
       - name: test
         run:  pytest
-=======
         timeout-minutes: 1
-      - name: test1
-        run:  pytest
-        timeout-minutes: 1
-      - name: test2
-        run:  python app/test1.py
-        timeout-minutes: 1
->>>>>>> c7d81fd8
   test-mac:
     runs-on: macos-latest
     steps:
@@ -58,15 +42,7 @@
         run:  pip install .[dev] numpy
       - name: diagnostic
         run:  dtdoctor
-<<<<<<< HEAD
+        timeout-minutes: 1
       - name: test
         run:  pytest
-=======
-        timeout-minutes: 1
-      - name: test1
-        run:  pytest
-        timeout-minutes: 1
-      - name: test2
-        run:  python app/test1.py
-        timeout-minutes: 1
->>>>>>> c7d81fd8
+        timeout-minutes: 1