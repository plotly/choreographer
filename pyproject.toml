[build-system]
requires = ["setuptools>=65.0.0", "wheel", "setuptools-git-versioning"]
build-backend = "setuptools.build_meta"

[tool.setuptools.packages]
find = {namespaces = false}

[tool.setuptools-git-versioning]
enabled = true

[project]
name = "choreographer"
<<<<<<< HEAD
description = "Devtools Protocol implementation for chrome"
=======
description = "Devtools Protocol implementation for chrome."
readme = "README.md"
>>>>>>> bc3e4d00
requires-python = ">=3.9"
dynamic = ["version"]
authors = [
  {name = "Andrew Pikul", email="ajpikul@gmail.com"},
  {name = "Neyberson Atencio", email="neyberatencio@gmail.com"}
  ]
maintainers = [
  {name = "Andrew Pikul", email = "ajpikul@gmail.com"},
]

[project.optional-dependencies]
dev = [
  "pytest",
  "pytest-asyncio",
  "pytest-xdist",
  "async-timeout"
  ]

[project.scripts]
dtdoctor = "choreographer.browser:diagnose"

[tool.ruff.lint]
ignore = ["E701"]

[tool.pytest.ini_options]
asyncio_default_fixture_loop_scope = "function"
<|MERGE_RESOLUTION|>--- conflicted
+++ resolved
@@ -10,12 +10,8 @@
 
 [project]
 name = "choreographer"
-<<<<<<< HEAD
-description = "Devtools Protocol implementation for chrome"
-=======
 description = "Devtools Protocol implementation for chrome."
 readme = "README.md"
->>>>>>> bc3e4d00
 requires-python = ">=3.9"
 dynamic = ["version"]
 authors = [
